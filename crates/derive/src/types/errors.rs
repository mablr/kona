//! This module contains derivation errors thrown within the pipeline.

<<<<<<< HEAD
use crate::types::Frame;
use alloc::vec::Vec;
use alloy_primitives::{Bytes, B256};
=======
use super::SpanBatchError;
use alloy_primitives::B256;
>>>>>>> e7a92f09
use core::fmt::Display;

/// A result type for the derivation pipeline stages.
pub type StageResult<T> = Result<T, StageError>;

/// An error that is thrown within the stages of the derivation pipeline.
#[derive(Debug)]
pub enum StageError {
    /// There is no data to read from the channel bank.
    Eof,
    /// There is not enough data progress, but if we wait, the stage will eventually return data
    /// or produce an EOF error.
    NotEnoughData,
<<<<<<< HEAD
    /// Failed to fetch block info and transactions by hash.
    BlockFetch(B256),
    /// No item returned from the previous stage iterator.
    Empty,
=======
    /// No channels are available in the channel bank.
    NoChannelsAvailable,
    /// Failed to find channel.
    ChannelNotFound,
    /// Missing L1 origin.
    MissingOrigin,
    /// Failed to build the [super::PayloadAttributes] for the next batch.
    AttributesBuild(anyhow::Error),
    /// Reset the pipeline.
    Reset(ResetError),
>>>>>>> e7a92f09
    /// The stage detected a block reorg.
    /// The first argument is the expected block hash.
    /// The second argument is the paren_hash of the next l1 origin block.
    ReorgDetected(B256, B256),
    /// Receipt fetching error.
    ReceiptFetch(anyhow::Error),
    /// [super::BlockInfo] fetching error.
    BlockInfoFetch(anyhow::Error),
    /// [super::SystemConfig] update error.
    SystemConfigUpdate(anyhow::Error),
    /// Other wildcard error.
    Custom(anyhow::Error),
}

impl PartialEq<StageError> for StageError {
    fn eq(&self, other: &StageError) -> bool {
        // if it's a reorg detected check the block hashes
        if let (StageError::ReorgDetected(a, b), StageError::ReorgDetected(c, d)) = (self, other) {
            return a == c && b == d;
        }
        if let (StageError::Reset(a), StageError::Reset(b)) = (self, other) {
            return a == b;
        }
        matches!(
            (self, other),
            (StageError::Eof, StageError::Eof) |
                (StageError::NotEnoughData, StageError::NotEnoughData) |
                (StageError::NoChannelsAvailable, StageError::NoChannelsAvailable) |
                (StageError::ChannelNotFound, StageError::ChannelNotFound) |
                (StageError::MissingOrigin, StageError::MissingOrigin) |
                (StageError::AttributesBuild(_), StageError::AttributesBuild(_)) |
                (StageError::ReceiptFetch(_), StageError::ReceiptFetch(_)) |
                (StageError::BlockInfoFetch(_), StageError::BlockInfoFetch(_)) |
                (StageError::SystemConfigUpdate(_), StageError::SystemConfigUpdate(_)) |
                (StageError::Custom(_), StageError::Custom(_))
        )
    }
}

<<<<<<< HEAD
/// A result type for the derivation pipeline stages.
pub type StageResult<T> = Result<T, StageError>;

/// Converts a stage result into a vector of frames.
pub fn into_frames<T: Into<Bytes>>(result: StageResult<T>) -> anyhow::Result<Vec<Frame>> {
    match result {
        Ok(data) => Ok(Frame::parse_frames(&data.into())?),
        Err(e) => Err(anyhow::anyhow!(e)),
    }
}

=======
>>>>>>> e7a92f09
impl From<anyhow::Error> for StageError {
    fn from(e: anyhow::Error) -> Self {
        StageError::Custom(e)
    }
}

impl Display for StageError {
    fn fmt(&self, f: &mut core::fmt::Formatter<'_>) -> core::fmt::Result {
        match self {
            StageError::Eof => write!(f, "End of file"),
            StageError::NotEnoughData => write!(f, "Not enough data"),
<<<<<<< HEAD
            StageError::BlockFetch(hash) => {
                write!(f, "Failed to fetch block info and transactions by hash: {}", hash)
            }
            StageError::Empty => write!(f, "Empty"),
=======
            StageError::NoChannelsAvailable => write!(f, "No channels available"),
            StageError::ChannelNotFound => write!(f, "Channel not found"),
            StageError::MissingOrigin => write!(f, "Missing L1 origin"),
            StageError::AttributesBuild(e) => write!(f, "Attributes build error: {}", e),
            StageError::Reset(e) => write!(f, "Reset error: {}", e),
>>>>>>> e7a92f09
            StageError::ReceiptFetch(e) => write!(f, "Receipt fetch error: {}", e),
            StageError::SystemConfigUpdate(e) => write!(f, "System config update error: {}", e),
            StageError::ReorgDetected(current, next) => {
                write!(f, "Block reorg detected: {} -> {}", current, next)
            }
            StageError::BlockInfoFetch(e) => write!(f, "Block info fetch error: {}", e),
            StageError::Custom(e) => write!(f, "Custom error: {}", e),
        }
    }
}

/// A reset error
#[derive(Debug)]
pub enum ResetError {
    /// The batch has a bad parent hash.
    /// The first argument is the expected parent hash, and the second argument is the actual
    /// parent hash.
    BadParentHash(B256, B256),
    /// The batch has a bad timestamp.
    /// The first argument is the expected timestamp, and the second argument is the actual
    /// timestamp.
    BadTimestamp(u64, u64),
}

impl PartialEq<ResetError> for ResetError {
    fn eq(&self, other: &ResetError) -> bool {
        match (self, other) {
            (ResetError::BadParentHash(e1, a1), ResetError::BadParentHash(e2, a2)) => {
                e1 == e2 && a1 == a2
            }
            (ResetError::BadTimestamp(e1, a1), ResetError::BadTimestamp(e2, a2)) => {
                e1 == e2 && a1 == a2
            }
            _ => false,
        }
    }
}

impl Display for ResetError {
    fn fmt(&self, f: &mut core::fmt::Formatter<'_>) -> core::fmt::Result {
        match self {
            ResetError::BadParentHash(expected, actual) => {
                write!(f, "Bad parent hash: expected {}, got {}", expected, actual)
            }
            ResetError::BadTimestamp(expected, actual) => {
                write!(f, "Bad timestamp: expected {}, got {}", expected, actual)
            }
        }
    }
}

/// A decoding error.
#[derive(Debug)]
pub enum DecodeError {
    /// The buffer is empty.
    EmptyBuffer,
    /// Alloy RLP Encoding Error.
    AlloyRlpError(alloy_rlp::Error),
    /// Span Batch Error.
    SpanBatchError(SpanBatchError),
}

impl From<alloy_rlp::Error> for DecodeError {
    fn from(e: alloy_rlp::Error) -> Self {
        DecodeError::AlloyRlpError(e)
    }
}

impl PartialEq<DecodeError> for DecodeError {
    fn eq(&self, other: &DecodeError) -> bool {
        matches!(
            (self, other),
            (DecodeError::EmptyBuffer, DecodeError::EmptyBuffer) |
                (DecodeError::AlloyRlpError(_), DecodeError::AlloyRlpError(_))
        )
    }
}

impl Display for DecodeError {
    fn fmt(&self, f: &mut core::fmt::Formatter<'_>) -> core::fmt::Result {
        match self {
            DecodeError::EmptyBuffer => write!(f, "Empty buffer"),
            DecodeError::AlloyRlpError(e) => write!(f, "Alloy RLP Decoding Error: {}", e),
            DecodeError::SpanBatchError(e) => write!(f, "Span Batch Decoding Error: {:?}", e),
        }
    }
}<|MERGE_RESOLUTION|>--- conflicted
+++ resolved
@@ -1,13 +1,9 @@
 //! This module contains derivation errors thrown within the pipeline.
 
-<<<<<<< HEAD
+use super::SpanBatchError;
 use crate::types::Frame;
 use alloc::vec::Vec;
 use alloy_primitives::{Bytes, B256};
-=======
-use super::SpanBatchError;
-use alloy_primitives::B256;
->>>>>>> e7a92f09
 use core::fmt::Display;
 
 /// A result type for the derivation pipeline stages.
@@ -21,12 +17,10 @@
     /// There is not enough data progress, but if we wait, the stage will eventually return data
     /// or produce an EOF error.
     NotEnoughData,
-<<<<<<< HEAD
     /// Failed to fetch block info and transactions by hash.
     BlockFetch(B256),
     /// No item returned from the previous stage iterator.
     Empty,
-=======
     /// No channels are available in the channel bank.
     NoChannelsAvailable,
     /// Failed to find channel.
@@ -37,7 +31,6 @@
     AttributesBuild(anyhow::Error),
     /// Reset the pipeline.
     Reset(ResetError),
->>>>>>> e7a92f09
     /// The stage detected a block reorg.
     /// The first argument is the expected block hash.
     /// The second argument is the paren_hash of the next l1 origin block.
@@ -77,10 +70,6 @@
     }
 }
 
-<<<<<<< HEAD
-/// A result type for the derivation pipeline stages.
-pub type StageResult<T> = Result<T, StageError>;
-
 /// Converts a stage result into a vector of frames.
 pub fn into_frames<T: Into<Bytes>>(result: StageResult<T>) -> anyhow::Result<Vec<Frame>> {
     match result {
@@ -89,8 +78,6 @@
     }
 }
 
-=======
->>>>>>> e7a92f09
 impl From<anyhow::Error> for StageError {
     fn from(e: anyhow::Error) -> Self {
         StageError::Custom(e)
@@ -102,18 +89,15 @@
         match self {
             StageError::Eof => write!(f, "End of file"),
             StageError::NotEnoughData => write!(f, "Not enough data"),
-<<<<<<< HEAD
             StageError::BlockFetch(hash) => {
                 write!(f, "Failed to fetch block info and transactions by hash: {}", hash)
             }
             StageError::Empty => write!(f, "Empty"),
-=======
             StageError::NoChannelsAvailable => write!(f, "No channels available"),
             StageError::ChannelNotFound => write!(f, "Channel not found"),
             StageError::MissingOrigin => write!(f, "Missing L1 origin"),
             StageError::AttributesBuild(e) => write!(f, "Attributes build error: {}", e),
             StageError::Reset(e) => write!(f, "Reset error: {}", e),
->>>>>>> e7a92f09
             StageError::ReceiptFetch(e) => write!(f, "Receipt fetch error: {}", e),
             StageError::SystemConfigUpdate(e) => write!(f, "System config update error: {}", e),
             StageError::ReorgDetected(current, next) => {
